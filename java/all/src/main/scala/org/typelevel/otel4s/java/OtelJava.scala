/*
 * Copyright 2022 Typelevel
 *
 * Licensed under the Apache License, Version 2.0 (the "License");
 * you may not use this file except in compliance with the License.
 * You may obtain a copy of the License at
 *
 *     http://www.apache.org/licenses/LICENSE-2.0
 *
 * Unless required by applicable law or agreed to in writing, software
 * distributed under the License is distributed on an "AS IS" BASIS,
 * WITHOUT WARRANTIES OR CONDITIONS OF ANY KIND, either express or implied.
 * See the License for the specific language governing permissions and
 * limitations under the License.
 */

package org.typelevel.otel4s.java

import cats.effect.Async
import cats.effect.IOLocal
import cats.effect.LiftIO
import cats.effect.Resource
import cats.effect.Sync
import cats.mtl.Local
import io.opentelemetry.api.{OpenTelemetry => JOpenTelemetry}
import io.opentelemetry.sdk.{OpenTelemetrySdk => JOpenTelemetrySdk}
import org.typelevel.otel4s.ContextPropagators
import org.typelevel.otel4s.Otel4s
import org.typelevel.otel4s.java.Conversions.asyncFromCompletableResultCode
import org.typelevel.otel4s.java.instances._
import org.typelevel.otel4s.java.metrics.Metrics
import org.typelevel.otel4s.java.trace.Traces
import org.typelevel.otel4s.metrics.MeterProvider
import org.typelevel.otel4s.trace.TracerProvider
import org.typelevel.vault.Vault

object OtelJava {

  /** Creates an [[org.typelevel.otel4s.Otel4s]] from a Java OpenTelemetry
    * instance.
    *
    * @param jOtel
    *   A Java OpenTelemetry instance. It is the caller's responsibility to shut
    *   this down. Failure to do so may result in lost metrics and traces.
    *
    * @return
    *   An effect of an [[org.typelevel.otel4s.Otel4s]] resource.
    */
<<<<<<< HEAD
  def forSync[F[_]: LiftIO: Sync](
      jOtel: JOpenTelemetry
  ): F[Otel4s[F]] = {
    for {
      metrics <- Sync[F].pure(Metrics.forSync(jOtel))
      traces <- Traces.ioLocal(jOtel)
    } yield new Otel4s[F] {
      def propagators: ContextPropagators[F] =
        new ContextPropagatorsImpl[F](
          jOtel.getPropagators,
          ContextConversions.toJContext,
          ContextConversions.fromJContext[F]
        )
=======
  def forSync[F[_]: LiftIO: Sync](jOtel: JOpenTelemetry): F[Otel4s[F]] =
    IOLocal(Vault.empty)
      .map { implicit ioLocal: IOLocal[Vault] =>
        local[F](jOtel)
      }
      .to[F]

  def local[F[_]](
      jOtel: JOpenTelemetry
  )(implicit F: Sync[F], L: Local[F, Vault]): Otel4s[F] = {
    val metrics = Metrics.forSync(jOtel)
    val traces = Traces.local(jOtel)
    new Otel4s[F] {
>>>>>>> a7716254
      def meterProvider: MeterProvider[F] = metrics.meterProvider
      def tracerProvider: TracerProvider[F] = traces.tracerProvider
    }
  }

  /** Lifts the acquisition of a Java OpenTelemetrySdk instance to a Resource.
    *
    * @param acquire
    *   OpenTelemetrySdk resource
    *
    * @return
    *   An [[org.typelevel.otel4s.Otel4s]] resource.
    */
  def resource[F[_]: LiftIO: Async](
      acquire: F[JOpenTelemetrySdk]
  ): Resource[F, Otel4s[F]] =
    Resource
      .make(acquire)(sdk =>
        asyncFromCompletableResultCode(Sync[F].delay(sdk.shutdown()))
      )
      .evalMap(forSync[F])
}<|MERGE_RESOLUTION|>--- conflicted
+++ resolved
@@ -46,21 +46,6 @@
     * @return
     *   An effect of an [[org.typelevel.otel4s.Otel4s]] resource.
     */
-<<<<<<< HEAD
-  def forSync[F[_]: LiftIO: Sync](
-      jOtel: JOpenTelemetry
-  ): F[Otel4s[F]] = {
-    for {
-      metrics <- Sync[F].pure(Metrics.forSync(jOtel))
-      traces <- Traces.ioLocal(jOtel)
-    } yield new Otel4s[F] {
-      def propagators: ContextPropagators[F] =
-        new ContextPropagatorsImpl[F](
-          jOtel.getPropagators,
-          ContextConversions.toJContext,
-          ContextConversions.fromJContext[F]
-        )
-=======
   def forSync[F[_]: LiftIO: Sync](jOtel: JOpenTelemetry): F[Otel4s[F]] =
     IOLocal(Vault.empty)
       .map { implicit ioLocal: IOLocal[Vault] =>
@@ -74,7 +59,12 @@
     val metrics = Metrics.forSync(jOtel)
     val traces = Traces.local(jOtel)
     new Otel4s[F] {
->>>>>>> a7716254
+      def propagators: ContextPropagators[F] =
+        new ContextPropagatorsImpl[F](
+          jOtel.getPropagators,
+          ContextConversions.toJContext,
+          ContextConversions.fromJContext[F]
+        )
       def meterProvider: MeterProvider[F] = metrics.meterProvider
       def tracerProvider: TracerProvider[F] = traces.tracerProvider
     }
