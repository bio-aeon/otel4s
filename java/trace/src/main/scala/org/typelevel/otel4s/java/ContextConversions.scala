/*
 * Copyright 2022 Typelevel
 *
 * Licensed under the Apache License, Version 2.0 (the "License");
 * you may not use this file except in compliance with the License.
 * You may obtain a copy of the License at
 *
 *     http://www.apache.org/licenses/LICENSE-2.0
 *
 * Unless required by applicable law or agreed to in writing, software
 * distributed under the License is distributed on an "AS IS" BASIS,
 * WITHOUT WARRANTIES OR CONDITIONS OF ANY KIND, either express or implied.
 * See the License for the specific language governing permissions and
 * limitations under the License.
 */

package org.typelevel.otel4s.java

import io.opentelemetry.api.trace.{Span => JSpan}
import io.opentelemetry.context.{Context => JContext}
import org.typelevel.otel4s.java.trace.Scope
import org.typelevel.otel4s.java.trace.SpanConversions
import org.typelevel.vault.Vault

private[otel4s] object ContextConversions {

  def toJContext(context: Vault): JContext =
    Scope.fromContext(context) match {
      case Scope.Root(ctx) =>
        ctx
      case Scope.Span(ctx, jSpan) =>
        jSpan.storeInContext(ctx)
      case Scope.Noop =>
        JSpan.getInvalid.storeInContext(JContext.root())
    }

  def fromJContext(jContext: JContext): Vault =
    JSpan.fromContextOrNull(jContext) match {
      case null =>
        Scope.Root(jContext).storeInContext(Vault.empty)
      case jSpan =>
        if (jSpan.getSpanContext.isValid) {
          var context = Vault.empty
          context = Scope.Span(jContext, jSpan).storeInContext(context)
<<<<<<< HEAD
          context = SpanConversions
            .wrap(jSpan.getSpanContext)
            .storeInContext(context)
=======
          new WrappedSpanContext(jSpan.getSpanContext).storeInContext(context)
>>>>>>> 44833214
        } else {
          Scope.Noop.storeInContext(Vault.empty)
        }
    }
}<|MERGE_RESOLUTION|>--- conflicted
+++ resolved
@@ -42,13 +42,7 @@
         if (jSpan.getSpanContext.isValid) {
           var context = Vault.empty
           context = Scope.Span(jContext, jSpan).storeInContext(context)
-<<<<<<< HEAD
-          context = SpanConversions
-            .wrap(jSpan.getSpanContext)
-            .storeInContext(context)
-=======
           new WrappedSpanContext(jSpan.getSpanContext).storeInContext(context)
->>>>>>> 44833214
         } else {
           Scope.Noop.storeInContext(Vault.empty)
         }
