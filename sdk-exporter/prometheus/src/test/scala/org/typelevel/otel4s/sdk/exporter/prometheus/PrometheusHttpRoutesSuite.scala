--- conflicted
+++ resolved
@@ -65,9 +65,6 @@
     }
   }
 
-<<<<<<< HEAD
-  test("respond with an empty body on HEAD request and wildcard accept") {
-=======
   test("respond with a text on GET request and text/plain accept") {
     PrometheusMetricExporter.builder[IO].build.flatMap { exporter =>
       val routes: HttpRoutes[IO] = PrometheusHttpRoutes.routes(exporter, PrometheusWriter.Config.default)
@@ -85,8 +82,7 @@
     }
   }
 
-  test("respond with a text on GET request and wildcard accept") {
->>>>>>> 9a499652
+  test("respond with an empty body on HEAD request and wildcard accept") {
     PrometheusMetricExporter.builder[IO].build.flatMap { exporter =>
       val routes: HttpRoutes[IO] = PrometheusHttpRoutes.routes(exporter, PrometheusWriter.Config.default)
 
